--- conflicted
+++ resolved
@@ -417,12 +417,8 @@
   LOG(info) << "Start recording...";
 
   auto session = RecordSession::create(
-<<<<<<< HEAD
-    args, flags.extra_env, flags.use_syscall_buffer, flags.bind_cpu, flags.strace_output);
-=======
       args, flags.extra_env, flags.disable_cpuid_features,
-      flags.use_syscall_buffer, flags.bind_cpu);
->>>>>>> 32a468c4
+      flags.use_syscall_buffer, flags.bind_cpu, flags.strace_output);
   setup_session_from_flags(*session, flags);
 
   static_session = session.get();
