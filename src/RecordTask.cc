--- conflicted
+++ resolved
@@ -1642,17 +1642,11 @@
       extra_registers = &extra_regs();
     }
   }
-<<<<<<< HEAD
-  if (strace_output) {
-    std::cerr << "Regs: " << registers << " " << extra_registers << std::endl;
-  }
-=======
 
   if (ev.is_syscall_event() && ev.Syscall().state == EXITING_SYSCALL) {
     ticks_at_last_recorded_syscall_exit = tick_count();
   }
 
->>>>>>> 3d936461
   trace_writer().write_frame(this, ev, registers, extra_registers);
   LOG(debug) << "Wrote event " << ev << " for time " << current_time;
 
