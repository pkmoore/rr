/* -*- Mode: C++; tab-width: 8; c-basic-offset: 2; indent-tabs-mode: nil; -*- */

#include "RecordSession.h"

#include <elf.h>
#include <limits.h>
#include <linux/futex.h>
#include <sys/types.h>
#include <sys/socket.h>

#include <algorithm>
#include <sstream>
#include <string>

#include "AutoRemoteSyscalls.h"
#include "ElfReader.h"
#include "Flags.h"
#include "RecordTask.h"
#include "VirtualPerfCounterMonitor.h"
#include "core.h"
#include "ftrace.h"
#include "kernel_metadata.h"
#include "log.h"
#include "record_signal.h"
#include "record_syscall.h"
#include "seccomp-bpf.h"

#include "strace_defs.h"

extern struct tcb *current_tcp;
struct tcb tcp;
FILE* strace_outfile = NULL;
static rr::RecordTask* current_record_task;

namespace rr {

// Undef si_addr_lsb since it's an alias for a field name that doesn't exist,
// and we need to use the actual field name.
#ifdef si_addr_lsb
#undef si_addr_lsb
#endif

using namespace rr;
using namespace std;

template <typename T> static remote_ptr<T> mask_low_bit(remote_ptr<T> p) {
  return p.as_int() & ~uintptr_t(1);
}

template <typename Arch>
static void record_robust_futex_change(
    RecordTask* t, const typename Arch::robust_list_head& head,
    remote_ptr<void> base) {
  if (base.is_null()) {
    return;
  }
  remote_ptr<void> futex_void_ptr = base + head.futex_offset;
  auto futex_ptr = futex_void_ptr.cast<uint32_t>();
  // We can't just record the current futex value because at this point
  // in task exit the robust futex handling has not happened yet. So we have
  // to emulate what the kernel will do!
  bool ok = true;
  uint32_t val = t->read_mem(futex_ptr, &ok);
  if (!ok) {
    return;
  }
  if (pid_t(val & FUTEX_TID_MASK) != t->own_namespace_rec_tid) {
    return;
  }
  val = (val & FUTEX_WAITERS) | FUTEX_OWNER_DIED;
  // Update memory now so that the kernel doesn't decide to do it later, at
  // a time that might race with other tracee execution.
  t->write_mem(futex_ptr, val);
  t->record_local(futex_ptr, &val);
}

/**
 * Any user-space writes performed by robust futex handling are captured here.
 * They must be emulated during replay; the kernel will not do it for us
 * during replay because the TID value in each futex is the recorded
 * TID, not the actual TID of the dying task.
 */
template <typename Arch>
static void record_robust_futex_changes_arch(RecordTask* t) {
  if (t->did_record_robust_futex_changes) {
    return;
  }
  t->did_record_robust_futex_changes = true;

  auto head_ptr = t->robust_list().cast<typename Arch::robust_list_head>();
  if (head_ptr.is_null()) {
    return;
  }
  ASSERT(t, t->robust_list_len() == sizeof(typename Arch::robust_list_head));
  bool ok = true;
  auto head = t->read_mem(head_ptr, &ok);
  if (!ok) {
    return;
  }
  record_robust_futex_change<Arch>(t, head,
                                   mask_low_bit(head.list_op_pending.rptr()));
  for (auto current = mask_low_bit(head.list.next.rptr());
       current.as_int() != head_ptr.as_int();) {
    record_robust_futex_change<Arch>(t, head, current);
    auto next = t->read_mem(current, &ok);
    if (!ok) {
      return;
    }
    current = mask_low_bit(next.next.rptr());
  }
}

static void record_robust_futex_changes(RecordTask* t) {
  RR_ARCH_FUNCTION(record_robust_futex_changes_arch, t->arch(), t);
}

static void record_exit(RecordTask* t, WaitStatus exit_status) {
  t->session().trace_writer().write_task_event(
      TraceTaskEvent::for_exit(t->tid, exit_status));
  if (t->thread_group()->tgid == t->tid) {
    t->thread_group()->exit_status = exit_status;
  }
}

/**
 * Return true if we handle a ptrace exit event for task t. When this returns
 * true, t has been deleted and cannot be referenced again.
 */
static bool handle_ptrace_exit_event(RecordTask* t) {
  if (t->ptrace_event() != PTRACE_EVENT_EXIT) {
    return false;
  }

  if (t->stable_exit) {
    LOG(debug) << "stable exit";
  } else {
    if (!t->may_be_blocked()) {
      // Record any progress this task made before it died. A running task
      // might have been hit by a SIGKILL or a SECCOMP_RET_KILL, in which case
      // there might be some execution since its last recorded event that we
      // need to replay.
      // There's a weird case (in 4.13.5-200.fc26.x86_64 at least) where the
      // task can enter the kernel but instead of receiving a syscall ptrace
      // event, we receive a PTRACE_EXIT_EVENT due to a concurrent execve
      // (and probably a concurrent SIGKILL could do the same). The task state
      // has been updated to reflect syscall entry. If we record a SCHED in
      // that state replay of the SCHED will fail. So detect that state and fix
      // it up.
      if (t->regs().original_syscallno() >= 0 &&
          t->regs().syscall_result_signed() == -ENOSYS) {
        // Either we're in a syscall, or we're immediately after a syscall
        // and it exited with ENOSYS.
        if (t->ticks_at_last_recorded_syscall_exit == t->tick_count()) {
          LOG(debug) << "Nothing to record after PTRACE_EVENT_EXIT";
          // It's the latter case; do nothing.
        } else {
          // It's the former case ... probably. Theoretically we could have
          // re-executed a syscall without any ticks in between, but that seems
          // highly improbable.
          // Record the syscall-entry event that we otherwise failed to record.
          t->canonicalize_regs(t->arch());
          // Assume it's a native-arch syscall. If it isn't, it doesn't matter
          // all that much since we aren't actually going to do anything with it
          // in this task.
          // Avoid calling detect_syscall_arch here since it could fail if the
          // task is already completely dead and gone.
          SyscallEvent event(t->regs().original_syscallno(), t->arch());
          event.state = ENTERING_SYSCALL;
          t->record_event(event);
        }
      } else {
        t->record_event(Event::sched());
      }
    }
    LOG(warn)
        << "unstable exit; may misrecord CLONE_CHILD_CLEARTID memory race";
    t->thread_group()->destabilize();
  }

  record_robust_futex_changes(t);

  WaitStatus exit_status;
  unsigned long msg = 0;
  // We can get ESRCH here if the child was killed by SIGKILL and
  // we made a synthetic PTRACE_EVENT_EXIT to handle it.
  if (t->ptrace_if_alive(PTRACE_GETEVENTMSG, nullptr, &msg)) {
    exit_status = WaitStatus(msg);
  } else {
    exit_status = WaitStatus::for_fatal_sig(SIGKILL);
  }

  record_exit(t, exit_status);
  // Delete t. t's destructor writes the final EV_EXIT.
  t->destroy();
  return true;
}

static void note_entering_syscall(RecordTask* t) {
  ASSERT(t, EV_SYSCALL == t->ev().type());
  t->ev().Syscall().state = ENTERING_SYSCALL;
  if (!t->ev().Syscall().is_restart) {
    /* Save a copy of the arg registers so that we
     * can use them to detect later restarted
     * syscalls, if this syscall ends up being
     * restarted.  We have to save the registers
     * in this rather awkward place because we
     * need the original registers; the restart
     * (if it's not a SYS_restart_syscall restart)
     * will use the original registers. */
    t->ev().Syscall().regs = t->regs();
  }
}

void RecordSession::handle_seccomp_traced_syscall(RecordTask* t,
                                                  StepState* step_state,
                                                  RecordResult* result,
                                                  bool* did_enter_syscall) {
  *did_enter_syscall = false;
  int syscallno = t->regs().original_syscallno();
  if (syscallno < 0) {
    // negative syscall numbers after a SECCOMP event
    // are treated as "skip this syscall". There will be one syscall event
    // reported instead of two. So fake an enter-syscall event now.
    // It doesn't really matter what the syscall-arch is.
    t->canonicalize_regs(t->arch());
    if (syscall_seccomp_ordering_ == SECCOMP_BEFORE_PTRACE_SYSCALL) {
      // If the ptrace entry stop hasn't happened yet, we're at a weird
      // intermediate state where the behavior of the next PTRACE_SYSCALL
      // will depend on the register state (i.e. whether we see an entry
      // trap or proceed right to the exit trap). To make things easier
      // on the rest of the system, do a fake syscall entry, then reset
      // the register state.
      Registers orig_regs = t->regs();
      Registers r = orig_regs;
      r.set_original_syscallno(syscall_number_for_gettid(t->arch()));
      t->set_regs(r);
      t->resume_execution(RESUME_SYSCALL, RESUME_WAIT, RESUME_NO_TICKS);
      t->set_regs(orig_regs);
    }

    // Don't continue yet. At the next iteration of record_step, we'll
    // enter syscall_state_changed and that will trigger a continue to
    // the syscall exit.
    step_state->continue_type = RecordSession::DONT_CONTINUE;
    if (!process_syscall_entry(t, step_state, result, t->arch())) {
      return;
    }
    *did_enter_syscall = true;
    return;
  }

  if (syscall_seccomp_ordering_ == SECCOMP_BEFORE_PTRACE_SYSCALL) {
    // The next continue needs to be a PTRACE_SYSCALL to observe
    // the enter-syscall event.
    step_state->continue_type = RecordSession::CONTINUE_SYSCALL;
  } else {
    ASSERT(t, syscall_seccomp_ordering_ == PTRACE_SYSCALL_BEFORE_SECCOMP);
    if (t->ev().is_syscall_event() &&
        t->ev().Syscall().state == PROCESSING_SYSCALL) {
      // We did PTRACE_SYSCALL and already saw a syscall trap. Just ignore this.
      LOG(debug) << "Ignoring SECCOMP syscall trap since we already got a "
                    "PTRACE_SYSCALL trap";
      // The next continue needs to be a PTRACE_SYSCALL to observe
      // the exit-syscall event.
      step_state->continue_type = RecordSession::CONTINUE_SYSCALL;
      // Need to restore last_task_switchable since it will have been
      // reset to PREVENT_SWITCH
      last_task_switchable = t->ev().Syscall().switchable;
    } else {
      // We've already passed the PTRACE_SYSCALL trap for syscall entry, so
      // we need to handle that now.
      SupportedArch syscall_arch = t->detect_syscall_arch();
      t->canonicalize_regs(syscall_arch);
      if (!process_syscall_entry(t, step_state, result, syscall_arch)) {
        step_state->continue_type = RecordSession::DONT_CONTINUE;
        return;
      }
      *did_enter_syscall = true;
    }
  }
}

static void seccomp_trap_done(RecordTask* t) {
  t->pop_seccomp_trap();

  // It's safe to reset the syscall buffer now.
  t->delay_syscallbuf_reset_for_seccomp_trap = false;

  t->write_mem(REMOTE_PTR_FIELD(t->syscallbuf_child, failed_during_preparation),
               (uint8_t)1);
  uint8_t one = 1;
  t->record_local(
      REMOTE_PTR_FIELD(t->syscallbuf_child, failed_during_preparation), &one);

  if (EV_DESCHED == t->ev().type()) {
    // Desched processing will do the rest for us
    return;
  }

  // Abort the current syscallbuf record, which corresponds to the syscall that
  // wasn't actually executed due to seccomp.
  t->write_mem(REMOTE_PTR_FIELD(t->syscallbuf_child, abort_commit), (uint8_t)1);
  t->record_event(Event::syscallbuf_abort_commit());

  // In fact, we need to. Running the syscall exit hook will ensure we
  // reset the buffer before we try to buffer another a syscall.
  t->write_mem(
      REMOTE_PTR_FIELD(t->syscallbuf_child, notify_on_syscall_hook_exit),
      (uint8_t)1);
}

static void handle_seccomp_trap(RecordTask* t,
                                RecordSession::StepState* step_state,
                                uint16_t seccomp_data) {
  // The architecture may be wrong, but that's ok, because an actual syscall
  // entry did happen, so the registers are already updated according to the
  // architecture of the system call.
  t->canonicalize_regs(t->detect_syscall_arch());

  Registers r = t->regs();
  int syscallno = r.original_syscallno();
  // Cause kernel processing to skip the syscall
  r.set_original_syscallno(SECCOMP_MAGIC_SKIP_ORIGINAL_SYSCALLNO);
  t->set_regs(r);

  bool syscall_entry_already_recorded = false;
  if (t->ev().is_syscall_event()) {
    // A syscall event was already pushed, probably because we did a
    // PTRACE_SYSCALL to enter the syscall during handle_desched_event. Cancel
    // that event now since the seccomp SIGSYS aborts it completely.
    ASSERT(t, t->ev().Syscall().number == syscallno);
    // Make sure any prepared syscall state is discarded and any temporary
    // effects (e.g. redirecting pointers to scratch) undone.
    rec_abort_prepared_syscall(t);
    if (t->ev().type() == EV_SYSCALL_INTERRUPTION) {
      // The event could be a syscall-interruption if it was pushed by
      // `handle_desched_event`. In that case, it has not been recorded yet.
      t->pop_syscall_interruption();
    } else {
      t->pop_syscall();
      syscall_entry_already_recorded = true;
    }
  }

  if (t->is_in_untraced_syscall()) {
    ASSERT(t, !t->delay_syscallbuf_reset_for_seccomp_trap);
    // Don't reset the syscallbuf immediately after delivering the trap. We have
    // to wait until this buffered syscall aborts completely before resetting
    // the buffer.
    t->delay_syscallbuf_reset_for_seccomp_trap = true;

    t->push_event(Event::seccomp_trap());

    // desched may be armed but we're not going to execute the syscall, let
    // alone block. If it fires, ignore it.
    t->write_mem(
        REMOTE_PTR_FIELD(t->syscallbuf_child, desched_signal_may_be_relevant),
        (uint8_t)0);
  }

  t->push_syscall_event(syscallno);
  t->ev().Syscall().failed_during_preparation = true;
  note_entering_syscall(t);

  if (t->is_in_untraced_syscall() && !syscall_entry_already_recorded) {
    t->record_current_event();
  }

  // Use NativeArch here because different versions of system headers
  // have inconsistent field naming.
  union {
    NativeArch::siginfo_t native_api;
    siginfo_t linux_api;
  } si;
  memset(&si, 0, sizeof(si));
  si.native_api.si_signo = SIGSYS;
  si.native_api.si_errno = seccomp_data;
  si.native_api.si_code = SYS_SECCOMP;
  switch (r.arch()) {
    case x86:
      si.native_api._sifields._sigsys._arch = AUDIT_ARCH_I386;
      break;
    case x86_64:
      si.native_api._sifields._sigsys._arch = AUDIT_ARCH_X86_64;
      break;
    default:
      DEBUG_ASSERT(0 && "Unknown architecture");
      break;
  }
  si.native_api._sifields._sigsys._syscall = syscallno;
  // Documentation says that si_call_addr is the address of the syscall
  // instruction, but in tests it's immediately after the syscall
  // instruction.
  si.native_api._sifields._sigsys._call_addr = t->ip().to_data_ptr<void>();
  LOG(debug) << "Synthesizing " << si.linux_api;
  t->stash_synthetic_sig(si.linux_api, DETERMINISTIC_SIG);

  // Tests show that the current registers are preserved (on x86, eax/rax
  // retains the syscall number).
  r.set_syscallno(syscallno);
  t->set_regs(r);
  t->maybe_restore_original_syscall_registers();

  if (t->is_in_untraced_syscall()) {
    // For buffered syscalls, go ahead and record the exit state immediately.
    t->ev().Syscall().state = EXITING_SYSCALL;
    t->record_current_event();
    t->pop_syscall();

    // The tracee is currently in the seccomp ptrace-stop. Advance it to the
    // syscall-exit stop so that when we try to deliver the SIGSYS via
    // PTRACE_SINGLESTEP, that doesn't trigger a SIGTRAP stop.
    t->resume_execution(RESUME_SYSCALL, RESUME_WAIT, RESUME_NO_TICKS);
  }

  // Don't continue yet. At the next iteration of record_step, if we
  // recorded the syscall-entry we'll enter syscall_state_changed and
  // that will trigger a continue to the syscall exit. If we recorded the
  // syscall-exit we'll go straight into signal delivery.
  step_state->continue_type = RecordSession::DONT_CONTINUE;
}

static void handle_seccomp_errno(RecordTask* t,
                                 RecordSession::StepState* step_state,
                                 uint16_t seccomp_data) {
  t->canonicalize_regs(t->detect_syscall_arch());

  Registers r = t->regs();
  int syscallno = r.original_syscallno();
  // Cause kernel processing to skip the syscall
  r.set_original_syscallno(SECCOMP_MAGIC_SKIP_ORIGINAL_SYSCALLNO);
  t->set_regs(r);

  if (!t->is_in_untraced_syscall()) {
    t->push_syscall_event(syscallno);
    note_entering_syscall(t);
  }

  r.set_syscall_result(-seccomp_data);
  t->set_regs(r);
  // Don't continue yet. At the next iteration of record_step, if we
  // recorded the syscall-entry we'll enter syscall_state_changed and
  // that will trigger a continue to the syscall exit.
  step_state->continue_type = RecordSession::DONT_CONTINUE;
}

bool RecordSession::handle_ptrace_event(RecordTask** t_ptr,
                                        StepState* step_state,
                                        RecordResult* result,
                                        bool* did_enter_syscall) {
  *did_enter_syscall = false;

  RecordTask* t = *t_ptr;
  if (t->status().group_stop()) {
    last_task_switchable = ALLOW_SWITCH;
    step_state->continue_type = DONT_CONTINUE;
    return true;
  }

  int event = t->ptrace_event();
  if (!event) {
    return false;
  }

  LOG(debug) << "  " << t->tid << ": handle_ptrace_event "
             << ptrace_event_name(event) << ": event " << t->ev();

  switch (event) {
    case PTRACE_EVENT_SECCOMP_OBSOLETE:
    case PTRACE_EVENT_SECCOMP: {
      if (syscall_seccomp_ordering_ == PTRACE_SYSCALL_BEFORE_SECCOMP_UNKNOWN) {
        syscall_seccomp_ordering_ = SECCOMP_BEFORE_PTRACE_SYSCALL;
      }

      uint16_t seccomp_data = t->get_ptrace_eventmsg_seccomp_data();
      int syscallno = t->regs().original_syscallno();
      if (seccomp_data == SECCOMP_RET_DATA) {
        LOG(debug) << "  traced syscall entered: "
                   << syscall_name(syscallno, t->arch());
        handle_seccomp_traced_syscall(t, step_state, result, did_enter_syscall);
      } else {
        // Note that we make no attempt to patch the syscall site when the
        // user handle does not return ALLOW. Apart from the ERRNO case,
        // handling these syscalls is necessarily slow anyway.
        uint32_t real_result;
        if (!seccomp_filter_rewriter().map_filter_data_to_real_result(
                t, seccomp_data, &real_result)) {
          LOG(debug)
              << "Process terminated unexpectedly during PTRACE_GETEVENTMSG";
          step_state->continue_type = RecordSession::CONTINUE;
          break;
        }
        uint16_t real_result_data = real_result & SECCOMP_RET_DATA;
        switch (real_result & SECCOMP_RET_ACTION) {
          case SECCOMP_RET_TRAP:
            LOG(debug) << "  seccomp trap for syscall: "
                       << syscall_name(syscallno, t->arch());
            handle_seccomp_trap(t, step_state, real_result_data);
            break;
          case SECCOMP_RET_ERRNO:
            LOG(debug) << "  seccomp errno " << errno_name(real_result_data)
                       << " for syscall: "
                       << syscall_name(syscallno, t->arch());
            handle_seccomp_errno(t, step_state, real_result_data);
            break;
          case SECCOMP_RET_KILL:
            LOG(debug) << "  seccomp kill for syscall: "
                       << syscall_name(syscallno, t->arch());
            for (Task* tt : t->thread_group()->task_set()) {
              // Record robust futex changes now in case the taskgroup dies
              // synchronously without a regular PTRACE_EVENT_EXIT (as seems
              // to happen on Ubuntu 4.2.0-42-generic)
              RecordTask* rt = static_cast<RecordTask*>(tt);
              record_robust_futex_changes(rt);
            }
            t->tgkill(SIGKILL);
            step_state->continue_type = RecordSession::CONTINUE;
            break;
          default:
            ASSERT(t, false) << "Seccomp result not handled";
            break;
        }
      }
      break;
    }

    case PTRACE_EVENT_EXEC: {
      if (t->thread_group()->task_set().size() > 1) {
        // All tasks but the task that did the execve should have exited by
        // now and notified us of their exits. However, it's possible that
        // while running the thread-group leader, our PTRACE_CONT raced with its
        // PTRACE_EVENT_EXIT and it exited, and the next event we got is this
        // PTRACE_EVENT_EXEC after the exec'ing task changed its tid to the
        // leader's tid. Or maybe there are kernel bugs; on
        // 4.2.0-42-generic running exec_from_other_thread, we reproducibly
        // enter PTRACE_EVENT_EXEC for the thread-group leader without seeing
        // its PTRACE_EVENT_EXIT.

        // So, record this task's exit and destroy it.
        // XXX We can't do record_robust_futex_changes here because the address
        // space has already gone. That would only matter if some of them were
        // in memory accessible to another process even after exec, i.e. a
        // shared-memory mapping or two different thread-groups sharing the same
        // address space.
        pid_t tid = t->rec_tid;
        WaitStatus status = t->status();
        // Mark task as unstable so we don't wait on its futex. This matches
        // what the kernel would do.
        t->unstable = true;
        record_exit(t, WaitStatus(0));
        // Don't call RecordTask::destroy() because we don't want to
        // PTRACE_DETACH.
        delete t;
        // Steal the exec'ing task and make it the thread-group leader, and
        // carry on!
        t = revive_task_for_exec(tid);
        scheduler().set_current(t);
        *t_ptr = t;
        // Tell t that it is actually stopped, because the stop we got is really
        // for this task, not the old dead task.
        t->did_waitpid(status);
      }
      t->post_exec();

      // Skip past the ptrace event.
      step_state->continue_type = CONTINUE_SYSCALL;
      break;
    }

    default:
      ASSERT(t, false) << "Unhandled ptrace event " << ptrace_event_name(event)
                       << "(" << event << ")";
      break;
  }

  return true;
}

static void debug_exec_state(const char* msg, RecordTask* t) {
  LOG(debug) << msg << ": status=" << t->status();
}

void RecordSession::task_continue(const StepState& step_state) {
  RecordTask* t = scheduler().current();

  ASSERT(t, step_state.continue_type != DONT_CONTINUE);
  // A task in an emulated ptrace-stop must really stay stopped
  ASSERT(t, !t->emulated_stop_pending);

  bool may_restart = t->at_may_restart_syscall();

  if (may_restart && t->seccomp_bpf_enabled) {
    LOG(debug) << "  PTRACE_SYSCALL to possibly-restarted " << t->ev();
  }

  if (!t->vm()->first_run_event()) {
    t->vm()->set_first_run_event(trace_writer().time());
  }

  TicksRequest ticks_request;
  ResumeRequest resume;
  if (step_state.continue_type == CONTINUE_SYSCALL) {
    ticks_request = RESUME_NO_TICKS;
    resume = RESUME_SYSCALL;
  } else {
    if (t->has_stashed_sig(PerfCounters::TIME_SLICE_SIGNAL)) {
      // timeslice signal already stashed, no point in generating another one
      // (and potentially slow)
      ticks_request = RESUME_UNLIMITED_TICKS;
    } else {
      ticks_request = (TicksRequest)max<Ticks>(
          0, scheduler().current_timeslice_end() - t->tick_count());
    }

    // Clear any lingering state, then see if we need to stop earlier for a
    // tracee-requested pmc interrupt on the virtualized performance counter.
    t->next_pmc_interrupt_is_for_user = false;
    if (auto vpmc =
            VirtualPerfCounterMonitor::interrupting_virtual_pmc_for_task(t)) {
      ASSERT(t, vpmc->target_tuid() == t->tuid());

      Ticks after = max<Ticks>(vpmc->target_ticks() - t->tick_count(), 0);
      if ((uint64_t)after < (uint64_t)ticks_request) {
        LOG(debug) << "ticks_request constrained from " << ticks_request
                   << " to " << after << " for vpmc";
        ticks_request = (TicksRequest)after;
        t->next_pmc_interrupt_is_for_user = true;
      }
    }

    bool singlestep =
        t->emulated_ptrace_cont_command == PTRACE_SINGLESTEP ||
        t->emulated_ptrace_cont_command == PTRACE_SYSEMU_SINGLESTEP;
    if (singlestep && is_at_syscall_instruction(t, t->ip())) {
      // We're about to singlestep into a syscall instruction.
      // Act like we're NOT singlestepping since doing a PTRACE_SINGLESTEP would
      // skip over the system call.
      LOG(debug)
          << "Clearing singlestep because we're about to enter a syscall";
      singlestep = false;
    }
    if (singlestep) {
      resume = RESUME_SINGLESTEP;
    } else {
      /* We won't receive PTRACE_EVENT_SECCOMP events until
       * the seccomp filter is installed by the
       * syscall_buffer lib in the child, therefore we must
       * record in the traditional way (with PTRACE_SYSCALL)
       * until it is installed. */
      /* Kernel commit
         https://github.com/torvalds/linux/commit/93e35efb8de45393cf61ed07f7b407629bf698ea
         makes PTRACE_SYSCALL traps be delivered *before* seccomp RET_TRACE
         traps.
         Detect and handle this. */
      if (!t->seccomp_bpf_enabled || may_restart ||
          syscall_seccomp_ordering_ == PTRACE_SYSCALL_BEFORE_SECCOMP_UNKNOWN) {
        resume = RESUME_SYSCALL;
      } else {
        /* When the seccomp filter is on, instead of capturing
         * syscalls by using PTRACE_SYSCALL, the filter will
         * generate the ptrace events. This means we allow the
         * process to run using PTRACE_CONT, and rely on the
         * seccomp filter to generate the special
         * PTRACE_EVENT_SECCOMP event once a syscall happens.
         * This event is handled here by simply allowing the
         * process to continue to the actual entry point of
         * the syscall (using cont_syscall_block()) and then
         * using the same logic as before. */
        resume = RESUME_CONT;
      }
    }
  }
  t->resume_execution(resume, RESUME_NONBLOCKING, ticks_request);
}

/**
 * Step |t| forward until the tracee syscall that disarms the desched
 * event. If a signal becomes pending in the interim, we stash it.
 * This allows the caller to deliver the signal after this returns.
 * (In reality the desched event will already have been disarmed before we
 * enter this function.)
 */
static void advance_to_disarm_desched_syscall(RecordTask* t) {
  int old_sig = 0;

  LOG(debug) << "desched: DISARMING_DESCHED_EVENT";
  /* TODO: send this through main loop. */
  /* TODO: mask off signals and avoid this loop. */
  do {
    t->resume_execution(RESUME_SYSCALL, RESUME_WAIT, RESUME_UNLIMITED_TICKS);
    /* We can safely ignore TIME_SLICE_SIGNAL while trying to
     * reach the disarm-desched ioctl: once we reach it,
     * the desched'd syscall will be "done" and the tracee
     * will be at a preemption point.  In fact, we *want*
     * to ignore this signal.  Syscalls like read() can
     * have large buffers passed to them, and we have to
     * copy-out the buffered out data to the user's
     * buffer.  This happens in the interval where we're
     * reaching the disarm-desched ioctl, so that code is
     * susceptible to receiving TIME_SLICE_SIGNAL. */
    int sig = t->stop_sig();
    if (PerfCounters::TIME_SLICE_SIGNAL == sig) {
      continue;
    }
    // We should not receive SYSCALLBUF_DESCHED_SIGNAL since it should already
    // have been disarmed. However, we observe these being received here when
    // we arm the desched signal before we restart a blocking syscall, which
    // completes successfully, then we disarm, then we see a desched signal
    // here.
    if (SYSCALLBUF_DESCHED_SIGNAL == sig) {
      continue;
    }
    if (sig && sig == old_sig) {
      LOG(debug) << "  coalescing pending " << signal_name(sig);
      continue;
    }
    if (sig) {
      LOG(debug) << "  " << signal_name(sig) << " now pending";
      t->stash_sig();
    }
  } while (!t->is_disarm_desched_event_syscall());

  // Exit the syscall.
  t->resume_execution(RESUME_SYSCALL, RESUME_WAIT, RESUME_NO_TICKS);
}

/**
 * |t| is at a desched event and some relevant aspect of its state
 * changed.  (For now, changes except the original desched'd syscall
 * being restarted.)
 */
void RecordSession::desched_state_changed(RecordTask* t) {
  LOG(debug) << "desched: IN_SYSCALL";
  /* We need to ensure that the syscallbuf code doesn't
   * try to commit the current record; we've already
   * recorded that syscall.  The following event sets
   * the abort-commit bit. */
  t->write_mem(REMOTE_PTR_FIELD(t->syscallbuf_child, abort_commit), (uint8_t)1);
  t->record_event(Event::syscallbuf_abort_commit());

  advance_to_disarm_desched_syscall(t);

  t->pop_desched();

  /* The tracee has just finished sanity-checking the
   * aborted record, and won't touch the syscallbuf
   * during this (aborted) transaction again.  So now
   * is a good time for us to reset the record counter. */
  t->delay_syscallbuf_reset_for_desched = false;
  // Run the syscallbuf exit hook. This ensures we'll be able to reset
  // the syscallbuf before trying to buffer another syscall.
  t->write_mem(
      REMOTE_PTR_FIELD(t->syscallbuf_child, notify_on_syscall_hook_exit),
      (uint8_t)1);
}

static void syscall_not_restarted(RecordTask* t) {
  LOG(debug) << "  " << t->tid << ": popping abandoned interrupted " << t->ev()
             << "; pending events:";
  if (IS_LOGGING(debug)) {
    t->log_pending_events();
  }
  t->pop_syscall_interruption();
}

/**
 * "Thaw" a frozen interrupted syscall if |t| is restarting it.
 * Return true if a syscall is indeed restarted.
 *
 * A postcondition of this function is that |t->ev| is no longer a
 * syscall interruption, whether or whether not a syscall was
 * restarted.
 */
static bool maybe_restart_syscall(RecordTask* t) {
  if (is_restart_syscall_syscall(t->regs().original_syscallno(), t->arch())) {
    LOG(debug) << "  " << t->tid << ": SYS_restart_syscall'ing " << t->ev();
  }
  if (t->is_syscall_restart()) {
    t->ev().transform(EV_SYSCALL);
    Registers regs = t->regs();
    regs.set_original_syscallno(t->ev().Syscall().regs.original_syscallno());
    t->set_regs(regs);
    t->canonicalize_regs(t->arch());
    return true;
  }
  if (EV_SYSCALL_INTERRUPTION == t->ev().type()) {
    syscall_not_restarted(t);
  }
  return false;
}

/**
 * After a SYS_sigreturn "exit" of task |t| with return value |ret|,
 * check to see if there's an interrupted syscall that /won't/ be
 * restarted, and if so, pop it off the pending event stack.
 */
static void maybe_discard_syscall_interruption(RecordTask* t, intptr_t ret) {
  int syscallno;

  if (EV_SYSCALL_INTERRUPTION != t->ev().type()) {
    /* We currently don't track syscalls interrupted with
     * ERESTARTSYS or ERESTARTNOHAND, so it's possible for
     * a sigreturn not to affect the event stack. */
    LOG(debug) << "  (no interrupted syscall to retire)";
    return;
  }

  syscallno = t->ev().Syscall().number;
  if (0 > ret) {
    syscall_not_restarted(t);
  } else {
    ASSERT(t, syscallno == ret)
        << "Interrupted call was " << t->ev().Syscall().syscall_name()
        << " and sigreturn claims to be restarting "
        << syscall_name(ret, t->ev().Syscall().arch());
  }
}

/**
 * Copy the registers used for syscall arguments (not including
 * syscall number) from |from| to |to|.
 */
static void copy_syscall_arg_regs(Registers* to, const Registers& from) {
  to->set_arg1(from.arg1());
  to->set_arg2(from.arg2());
  to->set_arg3(from.arg3());
  to->set_arg4(from.arg4());
  to->set_arg5(from.arg5());
  to->set_arg6(from.arg6());
}

static void maybe_trigger_emulated_ptrace_syscall_exit_stop(RecordTask* t) {
  if (t->emulated_ptrace_cont_command == PTRACE_SYSCALL) {
    t->emulate_ptrace_stop(WaitStatus::for_syscall(t));
  } else if (t->emulated_ptrace_cont_command == PTRACE_SINGLESTEP ||
             t->emulated_ptrace_cont_command == PTRACE_SYSEMU_SINGLESTEP) {
    // Deliver the singlestep trap now that we've finished executing the
    // syscall.
    t->emulate_ptrace_stop(WaitStatus::for_stop_sig(SIGTRAP), nullptr,
                           SI_KERNEL);
  }
}

static void save_interrupted_syscall_ret_in_syscallbuf(RecordTask* t,
                                                       intptr_t retval) {
  // Record storing the return value in the syscallbuf record, where
  // we expect to find it during replay.
  auto child_rec = t->next_syscallbuf_record();
  int64_t ret = retval;
  t->record_local(REMOTE_PTR_FIELD(child_rec, ret), &ret);
}

static bool is_in_privileged_syscall(RecordTask* t) {
  auto type = AddressSpace::rr_page_syscall_from_exit_point(t->ip());
  return type && type->privileged == AddressSpace::PRIVILEGED;
}

void RecordSession::syscall_state_changed(RecordTask* t,
                                          StepState* step_state) {
  switch (t->ev().Syscall().state) {
    case ENTERING_SYSCALL_PTRACE:
      debug_exec_state("EXEC_SYSCALL_ENTRY_PTRACE", t);
      step_state->continue_type = DONT_CONTINUE;
      last_task_switchable = ALLOW_SWITCH;
      if (t->emulated_stop_type != NOT_STOPPED) {
        // Don't go any further.
        return;
      }
      if (t->ev().Syscall().in_sysemu) {
        // We'll have recorded just the ENTERING_SYSCALL_PTRACE event and
        // nothing else. Resume with an invalid syscall to ensure no real
        // syscall runs.
        t->pop_syscall();
        Registers r = t->regs();
        Registers orig_regs = r;
        r.set_original_syscallno(-1);
        t->set_regs(r);
        t->resume_execution(RESUME_SYSCALL, RESUME_WAIT, RESUME_NO_TICKS);
        ASSERT(t, t->ip() == r.ip());
        t->set_regs(orig_regs);
        maybe_trigger_emulated_ptrace_syscall_exit_stop(t);
        return;
      }
      last_task_switchable = PREVENT_SWITCH;
      t->ev().Syscall().regs = t->regs();
      t->ev().Syscall().state = ENTERING_SYSCALL;
      // The syscallno may have been changed by the ptracer
      t->ev().Syscall().number = t->regs().original_syscallno();
      return;

    case ENTERING_SYSCALL: {
      debug_exec_state("EXEC_SYSCALL_ENTRY", t);
      ASSERT(t, !t->emulated_stop_pending);

      last_task_switchable = t->ev().Syscall().switchable =
          rec_prepare_syscall(t);
      t->record_event(t->ev(), RecordTask::FLUSH_SYSCALLBUF,
                      &t->ev().Syscall().regs);

      debug_exec_state("after cont", t);
      t->ev().Syscall().state = PROCESSING_SYSCALL;

      if (t->emulated_stop_pending) {
        step_state->continue_type = DONT_CONTINUE;
      } else {
        // Resume the syscall execution in the kernel context.
        step_state->continue_type = CONTINUE_SYSCALL;
      }

      if (t->session().done_initial_exec() && Flags::get().check_cached_mmaps) {
        t->vm()->verify(t);
      }

      if (t->desched_rec() && t->is_in_untraced_syscall() &&
          t->has_stashed_sig()) {
        // We have a signal to deliver but we're about to (re?)enter an untraced
        // syscall that may block and the desched event has been disarmed.
        // Rearm the desched event so if the syscall blocks, it will be
        // interrupted and we'll have a chance to deliver our signal.
        LOG(debug) << "Rearming desched event so we'll get a chance to deliver "
                      "stashed signal";
        arm_desched_event(t);
      }

      if(this->strace_output) {
        if (strace_outfile == NULL) {
          strace_outfile = fopen("strace_out.strace", "w");
        }
        // Set up global reference to the current task to call from our
        // overridden copies of umoven and umovestr
        current_record_task = t;
        // Data that we need to decode.  We can set this stuff each time
        current_tcp = &tcp;
        printing_tcp = &tcp;
        clear_regs(&tcp); // Unset regs error
        tcp._priv_data = NULL; // Must be initialized to null
        tcp.curcol = 0; // reset to 1 each time?
        tcp.outf = strace_outfile;
        tcp.pid = t->rec_tid;
        tcp.scno = t->regs().original_syscallno();
        // These values go into registers
        tcp.u_rval   = t->regs().syscall_result();
        tcp.u_arg[0] = t->regs().arg1();
        tcp.u_arg[1] = t->regs().arg2();
        tcp.u_arg[2] = t->regs().arg3();
        tcp.u_arg[3] = t->regs().arg4();
        tcp.u_arg[4] = t->regs().arg5();
        tcp.u_arg[5] = t->regs().arg6();
        int res = syscall_entering_decode(&tcp);
        // We must save the return value from here
        res = syscall_entering_trace(&tcp, 0);
        // And pass it in here
        syscall_entering_finish(&tcp, res);
      }

      return;
    }

    case PROCESSING_SYSCALL:
      debug_exec_state("EXEC_IN_SYSCALL", t);

      // Linux kicks tasks out of syscalls before delivering
      // signals.
      ASSERT(t, !t->stop_sig()) << "Signal " << signal_name(t->stop_sig())
                                << " pending while in syscall???";

      t->ev().Syscall().state = EXITING_SYSCALL;
      step_state->continue_type = DONT_CONTINUE;
      return;

    case EXITING_SYSCALL: {
      debug_exec_state("EXEC_SYSCALL_DONE", t);

      DEBUG_ASSERT(t->stop_sig() == 0);

      SupportedArch syscall_arch = t->ev().Syscall().arch();
      int syscallno = t->ev().Syscall().number;
      intptr_t retval = t->regs().syscall_result_signed();

      if (t->desched_rec()) {
        // If we enabled the desched event above, disable it.
        disarm_desched_event(t);
        // Write syscall return value to the syscallbuf now. This lets replay
        // get the correct value even though we're aborting the commit. This
        // value affects register values in the preload code (which must be
        // correct since register values may escape).
        save_interrupted_syscall_ret_in_syscallbuf(t, retval);
      }

      // sigreturn is a special snowflake, because it
      // doesn't actually return.  Instead, it undoes the
      // setup for signal delivery, which possibly includes
      // preparing the tracee for a restart-syscall.  So we
      // take this opportunity to possibly pop an
      // interrupted-syscall event.
      if (is_sigreturn(syscallno, syscall_arch)) {
        ASSERT(t, t->regs().original_syscallno() == -1);
        t->record_current_event();
        t->pop_syscall();

        // We've finished processing this signal now.
        t->pop_signal_handler();
        t->invalidate_sigmask();

        maybe_discard_syscall_interruption(t, retval);

        if (EV_SECCOMP_TRAP == t->ev().type()) {
          LOG(debug) << "  exiting seccomp trap";
          save_interrupted_syscall_ret_in_syscallbuf(t, retval);
          seccomp_trap_done(t);
        }
        if (EV_DESCHED == t->ev().type()) {
          LOG(debug) << "  exiting desched critical section";
          // The signal handler could have modified the apparent syscall
          // return handler. Save that value into the syscall buf again so
          // replay will pick it up later.
          save_interrupted_syscall_ret_in_syscallbuf(t, retval);
          desched_state_changed(t);
        }
      } else {
        LOG(debug) << "  original_syscallno:" << t->regs().original_syscallno()
                   << " (" << syscall_name(syscallno, syscall_arch)
                   << "); return val:" << HEX(t->regs().syscall_result());

        /* a syscall_restart ending is equivalent to the
         * restarted syscall ending */
        if (t->ev().Syscall().is_restart) {
          LOG(debug) << "  exiting restarted "
                     << syscall_name(syscallno, syscall_arch);
        }

        /* TODO: is there any reason a restart_syscall can't
         * be interrupted by a signal and itself restarted? */
        bool may_restart = !is_restart_syscall_syscall(syscallno, t->arch())
                           // SYS_pause is either interrupted or
                           // never returns.  It doesn't restart.
                           && !is_pause_syscall(syscallno, t->arch()) &&
                           t->regs().syscall_may_restart();
        /* no need to process the syscall in case its
         * restarted this will be done in the exit from the
         * restart_syscall */
        if (!may_restart) {
          rec_process_syscall(t);
          if (t->session().done_initial_exec() &&
              Flags::get().check_cached_mmaps) {
            t->vm()->verify(t);
          }
        } else {
          LOG(debug) << "  may restart "
                     << syscall_name(syscallno, syscall_arch)
                     << " (from retval " << HEX(retval) << ")";

          rec_prepare_restart_syscall(t);
          /* If we may restart this syscall, we've most
           * likely fudged some of the argument
           * registers with scratch pointers.  We don't
           * want to record those fudged registers,
           * because scratch doesn't exist in replay.
           * So cover our tracks here. */
          Registers r = t->regs();
          copy_syscall_arg_regs(&r, t->ev().Syscall().regs);
          t->set_regs(r);
        }
        t->record_current_event();

        /* If we're not going to restart this syscall, we're
         * done with it.  But if we are, "freeze" it on the
         * event stack until the execution point where it
         * might be restarted. */
        if (!may_restart) {
          t->pop_syscall();
          if (EV_DESCHED == t->ev().type()) {
            LOG(debug) << "  exiting desched critical section";
            desched_state_changed(t);
          }
        } else {
          t->ev().transform(EV_SYSCALL_INTERRUPTION);
          t->ev().Syscall().is_restart = true;
        }

        t->canonicalize_regs(syscall_arch);
      }

      last_task_switchable = ALLOW_SWITCH;
      step_state->continue_type = DONT_CONTINUE;

      if (!is_in_privileged_syscall(t)) {
        maybe_trigger_emulated_ptrace_syscall_exit_stop(t);
      }

      if(this->strace_output) { 
        // Set up global reference to the current task to call from our
        // overridden copies of umoven and umovestr
        current_record_task = t;
        current_tcp = &tcp;
        printing_tcp = &tcp;
        clear_regs(&tcp);
        tcp.pid = t->rec_tid;
        tcp.scno = t->regs().original_syscallno();
        // When to set return value?
        tcp.u_rval   = t->regs().syscall_result();
        // Must have a struct ts allocated even if we don't use it
        struct timespec ts = {};
        int res = syscall_exiting_decode(&tcp, &ts);
        // We must also save the return value here
        syscall_exiting_trace(&tcp, NULL, res);
        // And pass it in here
        syscall_exiting_finish(&tcp);
      }

      return;
    }

    default:
      FATAL() << "Unknown exec state " << t->ev().Syscall().state;
  }
}

/** If the perf counters seem to be working return, otherwise don't return. */
void RecordSession::check_initial_task_syscalls(RecordTask* t,
                                                RecordResult* step_result) {
  if (done_initial_exec()) {
    return;
  }

  if (is_write_syscall(t->ev().Syscall().number, t->arch()) &&
      t->regs().arg1_signed() == -1) {
    Ticks ticks = t->tick_count();
    LOG(debug) << "ticks on entry to dummy write: " << ticks;
    if (ticks == 0) {
      step_result->status = RecordSession::STEP_SPAWN_FAILED;
      step_result->failure_message = string(
          "rr internal recorder error: Performance counter doesn't seem to "
          "be working. Are you perhaps running rr in a VM but didn't enable "
          "perf-counter virtualization?");
    }
  }

  if (is_exit_group_syscall(t->ev().Syscall().number, t->arch())) {
    step_result->status = RecordSession::STEP_SPAWN_FAILED;
    step_result->failure_message = read_spawned_task_error();
  }
}

RecordTask* RecordSession::revive_task_for_exec(pid_t rec_tid) {
  unsigned long msg = 0;
  int ret =
      ptrace(__ptrace_request(PTRACE_GETEVENTMSG), rec_tid, nullptr, &msg);
  if (ret < 0) {
    FATAL() << "Can't get old tid for execve (leader=" << rec_tid << ")";
  }
  RecordTask* t = find_task(msg);
  if (!t) {
    FATAL() << "Can't find old task for execve";
  }
  ASSERT(t, rec_tid == t->tgid());
  pid_t own_namespace_tid = t->thread_group()->real_tgid_own_namespace;

  LOG(debug) << "Changing task tid from " << t->tid << " to " << rec_tid;

  // Pretend the old task cloned a new task with the right tid, and then exited
  trace_writer().write_task_event(TraceTaskEvent::for_clone(
      rec_tid, t->tid, own_namespace_tid,
      CLONE_VM | CLONE_FS | CLONE_FILES | CLONE_SIGHAND | CLONE_THREAD |
          CLONE_SYSVSEM));
  trace_writer().write_task_event(
      TraceTaskEvent::for_exit(t->tid, WaitStatus::for_exit_code(0)));

  // Account for tid change
  task_map.erase(t->tid);
  task_map.insert(make_pair(rec_tid, t));
  // t probably would have been marked for unstable-exit when the old
  // thread-group leader died.
  t->unstable = false;
  // Update the serial as if this task was really created by cloning the old
  // task.
  t->set_tid_and_update_serial(rec_tid, own_namespace_tid);

  return t;
}

/**
 * Take a NativeArch::siginfo_t& here instead of siginfo_t because different
 * versions of system headers have inconsistent field naming.
 */
template <typename Arch>
static void setup_sigframe_siginfo_arch(RecordTask* t,
                                        const siginfo_t& siginfo) {
  remote_ptr<typename Arch::siginfo_t> dest;
  switch (Arch::arch()) {
    case x86: {
      auto p = t->regs().sp().cast<typename Arch::unsigned_word>() + 2;
      dest = t->read_mem(p);
      break;
    }
    case x86_64:
      dest = t->regs().si();
      break;
    default:
      DEBUG_ASSERT(0 && "Unknown architecture");
      break;
  }
  typename Arch::siginfo_t si = t->read_mem(dest);
  set_arch_siginfo(siginfo, t->arch(), &si, sizeof(si));
  t->write_mem(dest, si);
}

static void setup_sigframe_siginfo(RecordTask* t, const siginfo_t& siginfo) {
  RR_ARCH_FUNCTION(setup_sigframe_siginfo_arch, t->arch(), t, siginfo);
}

/**
 * Get t into a state where resume_execution with a signal will actually work.
 */
static bool preinject_signal(RecordTask* t) {
  int sig = t->ev().Signal().siginfo.si_signo;

  /* Signal injection is tricky. Per the ptrace(2) man page, injecting
   * a signal while the task is not in a signal-stop is not guaranteed to work
   * (and indeed, we see that the kernel sometimes ignores such signals).
   * But some signals must be delayed until after the signal-stop that notified
   * us of them.
   * So, first we check if we're in a signal-stop that we can use to inject
   * a signal. Some (all?) SIGTRAP stops are *not* usable for signal injection.
   */
  if (t->stop_sig() && t->stop_sig() != SIGTRAP) {
    LOG(debug) << "    in signal-stop for " << signal_name(t->stop_sig());
  } else {
    /* We're not in a usable signal-stop. Force a signal-stop by sending
     * a new signal with tgkill (as the ptrace(2) man page recommends).
     */
    LOG(debug) << "    maybe not in signal-stop (status " << t->status()
               << "); doing tgkill(SYSCALLBUF_DESCHED_SIGNAL)";
    // Always send SYSCALLBUF_DESCHED_SIGNAL because other signals (except
    // TIME_SLICE_SIGNAL) will be blocked by
    // RecordTask::will_resume_execution().
    t->tgkill(SYSCALLBUF_DESCHED_SIGNAL);

    /* Now singlestep the task until we're in a signal-stop for the signal
     * we've just sent. We must absorb and forget that signal here since we
     * don't want it delivered to the task for real.
     */
    auto old_ip = t->ip();
    do {
      t->resume_execution(RESUME_SINGLESTEP, RESUME_WAIT, RESUME_NO_TICKS);
      ASSERT(t, old_ip == t->ip())
          << "Singlestep actually advanced when we "
          << "just expected a signal; was at " << old_ip << " now at "
          << t->ip() << " with status " << t->status();
      // Ignore any pending TIME_SLICE_SIGNALs and continue until we get our
      // SYSCALLBUF_DESCHED_SIGNAL.
    } while (t->stop_sig() == PerfCounters::TIME_SLICE_SIGNAL);

    if (t->status().ptrace_event() == PTRACE_EVENT_EXIT) {
      /* We raced with an exit (e.g. due to a pending SIGKILL). */
      return false;
    }

    ASSERT(t, t->stop_sig() == SYSCALLBUF_DESCHED_SIGNAL)
        << "Expected SYSCALLBUF_DESCHED_SIGNAL, got " << t->status();
    /* We're now in a signal-stop */
  }

  /* Now that we're in a signal-stop, we can inject our signal and advance
   * to the signal handler with one single-step.
   */
  LOG(debug) << "    injecting signal " << signal_name(sig);
  t->set_siginfo(t->ev().Signal().siginfo);
  return true;
}

/**
 * Returns true if the signal should be delivered.
 * Returns false if this signal should not be delivered because another signal
 * occurred during delivery.
 * Must call t->stashed_signal_processed() once we're ready to unmask signals.
 */
static bool inject_handled_signal(RecordTask* t) {
  if (!preinject_signal(t)) {
    // Task prematurely exited.
    return false;
  }
  // If there aren't any more stashed signals, it's OK to stop blocking all
  // signals.
  t->stashed_signal_processed();

  int sig = t->ev().Signal().siginfo.si_signo;
  do {
    // We are ready to inject our signal.
    // XXX we assume the kernel won't respond by notifying us of a different
    // signal. We don't want to do this with signals blocked because that will
    // save a bogus signal mask in the signal frame.
    t->resume_execution(RESUME_SINGLESTEP, RESUME_WAIT, RESUME_NO_TICKS, sig);
    // Signal injection can change the sigmask due to sa_mask effects, lack of
    // SA_NODEFER, and signal frame construction triggering a synchronous
    // SIGSEGV.
    t->invalidate_sigmask();
    // Repeat injection if we got a desched signal. We observe in Linux 4.14.12
    // that we get SYSCALLBUF_DESCHED_SIGNAL here once in a while.
  } while (t->stop_sig() == SYSCALLBUF_DESCHED_SIGNAL);

  if (t->stop_sig() == SIGSEGV) {
    // Constructing the signal handler frame must have failed. The kernel will
    // kill the process after this. Stash the signal and make sure
    // we know to treat it as fatal when we inject it. Also disable the
    // signal handler to match what the kernel does.
    t->set_sig_handler_default(SIGSEGV);
    t->stash_sig();
    t->thread_group()->received_sigframe_SIGSEGV = true;
    return false;
  }

  // We stepped into a user signal handler.
  ASSERT(t, t->stop_sig() == SIGTRAP)
      << "Got unexpected status " << t->status();
  ASSERT(t, t->get_signal_user_handler(sig) == t->ip())
      << "Expected handler IP " << t->get_signal_user_handler(sig) << ", got "
      << t->ip()
      << "; actual signal mask=" << HEX(t->read_sigmask_from_process())
      << " (cached " << HEX(t->get_sigmask()) << ")";

  if (t->signal_handler_takes_siginfo(sig)) {
    // The kernel copied siginfo into userspace so it can pass a pointer to
    // the signal handler. Replace the contents of that siginfo with
    // the exact data we want to deliver. (We called Task::set_siginfo
    // above to set that data, but the kernel sanitizes the passed-in data
    // which wipes out certain fields; e.g. we can't set SI_KERNEL in si_code.)
    setup_sigframe_siginfo(t, t->ev().Signal().siginfo);
  }

  // The kernel clears the FPU state on entering the signal handler, but prior
  // to 4.7 or thereabouts ptrace can still return stale values. Fix that here.
  // This also sets bit 0 of the XINUSE register to 1 to avoid issues where it
  // get set to 1 nondeterministically.
  ExtraRegisters e = t->extra_regs();
  e.reset();
  t->set_extra_regs(e);

  return true;
}

/**
 * |t| is being delivered a signal, and its state changed.
 * Must call t->stashed_signal_processed() once we're ready to unmask signals.
 */
void RecordSession::signal_state_changed(RecordTask* t, StepState* step_state) {
  int sig = t->ev().Signal().siginfo.si_signo;

  switch (t->ev().type()) {
    case EV_SIGNAL: {
      // This event is used by the replayer to advance to
      // the point of signal delivery.
      t->record_current_event();
      t->ev().transform(EV_SIGNAL_DELIVERY);
      ssize_t sigframe_size = 0;

      bool has_handler = t->signal_has_user_handler(sig);
      if (has_handler) {
        LOG(debug) << "  " << t->tid << ": " << signal_name(sig)
                   << " has user handler";

        if (!inject_handled_signal(t)) {
          // Signal delivery isn't happening. Prepare to process the new
          // signal that aborted signal delivery.
          t->signal_delivered(sig);
          t->pop_signal_delivery();
          step_state->continue_type = DONT_CONTINUE;
          last_task_switchable = PREVENT_SWITCH;
          break;
        }

        // It's somewhat difficult engineering-wise to
        // compute the sigframe size at compile time,
        // and it can vary across kernel versions and CPU
        // microarchitectures. So this size is an overestimate
        // of the real size(s).
        //
        // If this size becomes too small in the
        // future, and unit tests that use sighandlers
        // are run with checksumming enabled, then
        // they can catch errors here.
        sigframe_size = 1152 /* Overestimate of kernel sigframe */ +
                        128 /* Redzone */ +
                        /* this returns 512 when XSAVE unsupported */
                        xsave_area_size();

        t->ev().transform(EV_SIGNAL_HANDLER);
        t->signal_delivered(sig);
        // We already continued! Don't continue now, and allow switching.
        step_state->continue_type = DONT_CONTINUE;
        last_task_switchable = ALLOW_SWITCH;
      } else {
        t->stashed_signal_processed();
        LOG(debug) << "  " << t->tid << ": no user handler for "
                   << signal_name(sig);
        // Don't do another task continue. We want to deliver the signal
        // as the next thing that the task does.
        step_state->continue_type = DONT_CONTINUE;
        // If we didn't set up the sighandler frame, we need
        // to ensure that this tracee is scheduled next so
        // that we can deliver the signal normally.  We have
        // to do that because setting up the sighandler frame
        // is synchronous, but delivery otherwise is async.
        // But right after this, we may have to process some
        // syscallbuf state, so we can't let the tracee race
        // with us.
        last_task_switchable = PREVENT_SWITCH;
      }

      // We record this data even if sigframe_size is zero to simplify replay.
      // Stop recording data if we run off the end of a writeable mapping.
      // Our sigframe size is conservative so we need to do this.
      t->record_remote_writeable(t->regs().sp(), sigframe_size);

      // This event is used by the replayer to set up the signal handler frame.
      // But if we don't have a handler, we don't want to record the event
      // until we deal with the EV_SIGNAL_DELIVERY.
      if (has_handler) {
        t->record_current_event();
      }
      break;
    }

    case EV_SIGNAL_DELIVERY: {
      // A fatal signal or SIGSTOP requires us to allow switching to another
      // task.
      bool is_fatal = t->is_fatal_signal(sig, t->ev().Signal().deterministic);
      Switchable can_switch =
          (is_fatal || sig == SIGSTOP) ? ALLOW_SWITCH : PREVENT_SWITCH;

      // We didn't record this event above, so do that now.
      // NB: If there is no handler, and we interrupted a syscall, and there are
      // no more actionable signals, the kernel sets us up for a syscall
      // restart. But it does that *after* the ptrace trap. To replay this
      // correctly we need to fake those changes here. But we don't do this
      // if we're going to switch away at the ptrace trap, and for the moment,
      // 'can_switch' is actually 'will_switch'.
      // This is essentially copied from do_signal in arch/x86/kernel/signal.c
      bool has_other_signals = t->has_any_actionable_signal();
      auto r = t->regs();
      if (can_switch == PREVENT_SWITCH && !has_other_signals &&
          r.original_syscallno() >= 0 && r.syscall_may_restart()) {
        switch (r.syscall_result_signed()) {
          case -ERESTARTNOHAND:
          case -ERESTARTSYS:
          case -ERESTARTNOINTR:
            r.set_syscallno(r.original_syscallno());
            r.set_ip(r.ip().decrement_by_syscall_insn_length(t->arch()));
            break;
          case -ERESTART_RESTARTBLOCK:
            r.set_syscallno(syscall_number_for_restart_syscall(t->arch()));
            r.set_ip(r.ip().decrement_by_syscall_insn_length(t->arch()));
            break;
        }

        // Now that we've mucked with the registers, we can't switch tasks. That
        // could allow more signals to be generated, breaking our assumption
        // that we are the last signal.
      } else {
        // But if we didn't touch the registers switching here is ok.
        can_switch = ALLOW_SWITCH;
      }

      t->record_event(t->ev(), RecordTask::FLUSH_SYSCALLBUF, &r);
      // Don't actually set_regs(r), the kernel does these modifications.

      // Only inject fatal signals. Non-fatal signals with signal handlers
      // were taken care of above; for non-fatal signals without signal
      // handlers, there is no need to deliver the signal at all. In fact,
      // there is really no way to inject a non-fatal, non-handled signal
      // without letting the task execute at least one instruction, which
      // we don't want to do here.
      if (is_fatal && sig != get_continue_through_sig()) {
        preinject_signal(t);
        t->resume_execution(RESUME_CONT, RESUME_NONBLOCKING, RESUME_NO_TICKS,
                            sig);
        LOG(warn) << "Delivered core-dumping signal; may misrecord "
                     "CLONE_CHILD_CLEARTID memory race";
        t->thread_group()->destabilize();
      }

      t->signal_delivered(sig);
      t->pop_signal_delivery();
      last_task_switchable = can_switch;
      step_state->continue_type = DONT_CONTINUE;
      break;
    }

    default:
      FATAL() << "Unhandled signal state " << t->ev().type();
      break;
  }
}

bool RecordSession::handle_signal_event(RecordTask* t, StepState* step_state) {
  int sig = t->stop_sig();
  if (!sig) {
    return false;
  }
  if (!done_initial_exec()) {
    // If the initial tracee isn't prepared to handle
    // signals yet, then us ignoring the ptrace
    // notification here will have the side effect of
    // declining to deliver the signal.
    //
    // This doesn't really occur in practice, only in
    // tests that force a degenerately low time slice.
    LOG(warn) << "Dropping " << signal_name(sig)
              << " because it can't be delivered yet";
    // These signals might have effects on the sigmask.
    t->invalidate_sigmask();
    // No events to be recorded, so no syscallbuf updates
    // needed.
    return true;
  }

  if (sig == SIGTRAP && handle_syscallbuf_breakpoint(t)) {
    return true;
  }

  SignalDeterministic deterministic = is_deterministic_signal(t);
  // The kernel might have forcibly unblocked the signal. Check whether it
  // was blocked now, before we update our cached sigmask.
  SignalBlocked signal_was_blocked =
      t->is_sig_blocked(sig) ? SIG_BLOCKED : SIG_UNBLOCKED;
  if (deterministic || sig == SYSCALLBUF_DESCHED_SIGNAL) {
    // Don't stash these signals; deliver them immediately.
    // We don't want them to be reordered around other signals.
    // invalidate_sigmask() must not be called before we reach handle_signal!
    siginfo_t siginfo = t->get_siginfo();
    switch (handle_signal(t, &siginfo, deterministic, signal_was_blocked)) {
      case SIGNAL_PTRACE_STOP:
        // Emulated ptrace-stop. Don't run the task again yet.
        last_task_switchable = ALLOW_SWITCH;
        step_state->continue_type = DONT_CONTINUE;
        return true;
      case DEFER_SIGNAL:
        ASSERT(t, false) << "Can't defer deterministic or internal signal "
                         << siginfo << " at ip " << t->ip();
        break;
      case SIGNAL_HANDLED:
        if (t->ptrace_event() == PTRACE_EVENT_SECCOMP) {
          // `handle_desched_event` detected a spurious desched followed
          // by a SECCOMP event, which it left pending. Handle that SECCOMP
          // event now.
          bool dummy_did_enter_syscall;
          handle_ptrace_event(&t, step_state, nullptr,
                              &dummy_did_enter_syscall);
          ASSERT(t, !dummy_did_enter_syscall);
        }
        break;
    }
    return false;
  }
  // Conservatively invalidate the sigmask in case just accepting a signal has
  // sigmask effects.
  t->invalidate_sigmask();
  if (sig == PerfCounters::TIME_SLICE_SIGNAL) {
    if (t->next_pmc_interrupt_is_for_user) {
      auto vpmc =
          VirtualPerfCounterMonitor::interrupting_virtual_pmc_for_task(t);
      ASSERT(t, vpmc);

      // Synthesize the requested signal.
      vpmc->synthesize_signal(t);

      t->next_pmc_interrupt_is_for_user = false;
      return true;
    }

    auto& si = t->get_siginfo();
    /* This implementation will of course fall over if rr tries to
     * record itself.
     *
     * NB: we can't check that the ticks is >= the programmed
     * target, because this signal may have become pending before
     * we reset the HPC counters.  There be a way to handle that
     * more elegantly, but bridge will be crossed in due time.
     *
     * We can't check that the fd matches t->hpc.ticks_fd() because this
     * signal could have been queued quite a long time ago and the PerfCounters
     * might have been stopped (and restarted!), perhaps even more than once,
     * since the signal was queued. possibly changing its fd. We could check
     * against all fds the PerfCounters have ever used, but that seems like
     * overkill.
     */
    ASSERT(t,
           PerfCounters::TIME_SLICE_SIGNAL == si.si_signo &&
               (RecordTask::SYNTHETIC_TIME_SLICE_SI_CODE == si.si_code ||
                POLL_IN == si.si_code))
        << "Tracee is using SIGSTKFLT??? (code=" << si.si_code
        << ", fd=" << si.si_fd << ")";
  }
  t->stash_sig();
  return true;
}

bool RecordSession::process_syscall_entry(RecordTask* t, StepState* step_state,
                                          RecordResult* step_result,
                                          SupportedArch syscall_arch) {
  if (t->has_stashed_sig_not_synthetic_SIGCHLD()) {
    // The only four cases where we allow a stashed signal to be pending on
    // syscall entry are:
    // -- the signal is a ptrace-related signal, in which case if it's generated
    // during a blocking syscall, it does not interrupt the syscall
    // -- rrcall_notify_syscall_hook_exit, which is effectively a noop and
    // lets us dispatch signals afterward
    // -- when we're entering a blocking untraced syscall. If it really blocks,
    // we'll get the desched-signal notification and dispatch our stashed
    // signal.
    // -- when we're doing a privileged syscall that's internal to the preload
    // logic
    // We do not generally want to have stashed signals pending when we enter
    // a syscall, because that will execute with a hacked signal mask
    // (see RecordTask::will_resume_execution) which could make things go wrong.
    ASSERT(t,
           t->desched_rec() || is_rrcall_notify_syscall_hook_exit_syscall(
                                   t->regs().original_syscallno(), t->arch()) ||
               t->ip() ==
                   t->vm()
                       ->privileged_traced_syscall_ip()
                       .increment_by_syscall_insn_length(t->arch()));
  }

  // We just entered a syscall.
  if (!maybe_restart_syscall(t)) {
    // Emit FLUSH_SYSCALLBUF if necessary before we do any patching work
    t->maybe_flush_syscallbuf();

    if (syscall_seccomp_ordering_ == PTRACE_SYSCALL_BEFORE_SECCOMP_UNKNOWN &&
        t->seccomp_bpf_enabled) {
      // We received a PTRACE_SYSCALL notification before the seccomp
      // notification. Ignore it and continue to the seccomp notification.
      syscall_seccomp_ordering_ = PTRACE_SYSCALL_BEFORE_SECCOMP;
      step_state->continue_type = CONTINUE;
      return true;
    }

    if (t->vm()->monkeypatcher().try_patch_syscall(t)) {
      // Syscall was patched. Emit event and continue execution.
      t->record_event(Event::patch_syscall());
      return true;
    }

    if (t->ptrace_event() == PTRACE_EVENT_EXIT) {
      // task exited while we were trying to patch it.
      // Make sure that this exit event gets processed
      step_state->continue_type = DONT_CONTINUE;
      return false;
    }

    t->push_event(SyscallEvent(t->regs().original_syscallno(), syscall_arch));
  }

  check_initial_task_syscalls(t, step_result);
  note_entering_syscall(t);
  if ((t->emulated_ptrace_cont_command == PTRACE_SYSCALL ||
       t->emulated_ptrace_cont_command == PTRACE_SYSEMU ||
       t->emulated_ptrace_cont_command == PTRACE_SYSEMU_SINGLESTEP) &&
      !is_in_privileged_syscall(t)) {
    t->ev().Syscall().state = ENTERING_SYSCALL_PTRACE;
    t->emulate_ptrace_stop(WaitStatus::for_syscall(t));
    t->record_current_event();

    t->ev().Syscall().in_sysemu =
        t->emulated_ptrace_cont_command == PTRACE_SYSEMU ||
        t->emulated_ptrace_cont_command == PTRACE_SYSEMU_SINGLESTEP;
  }
  return true;
}

/**
 * The execution of |t| has just been resumed, and it most likely has
 * a new event that needs to be processed.  Prepare that new event.
 * Returns false if the task exits during processing
 */
void RecordSession::runnable_state_changed(RecordTask* t, StepState* step_state,
                                           RecordResult* step_result,
                                           bool can_consume_wait_status) {
  switch (t->ev().type()) {
    case EV_NOOP:
      t->pop_noop();
      return;
    case EV_INSTRUCTION_TRAP:
      t->record_current_event();
      t->pop_event(t->ev().type());
      return;
    case EV_SENTINEL:
    case EV_SIGNAL_HANDLER:
    case EV_SYSCALL_INTERRUPTION: {
      if (!can_consume_wait_status) {
        return;
      }

      SupportedArch syscall_arch = t->detect_syscall_arch();
      t->canonicalize_regs(syscall_arch);
      process_syscall_entry(t, step_state, step_result, syscall_arch);
      return;
    }

    default:
      return;
  }
}

bool RecordSession::prepare_to_inject_signal(RecordTask* t,
                                             StepState* step_state) {
  if (!done_initial_exec() || step_state->continue_type != CONTINUE) {
    return false;
  }

  union {
    NativeArch::siginfo_t native_api;
    siginfo_t linux_api;
  } si;
  const RecordTask::StashedSignal* sig;

  while (true) {
    sig = t->peek_stashed_sig_to_deliver();
    if (!sig) {
      return false;
    }
    si.linux_api = sig->siginfo;
    if (si.linux_api.si_signo == get_ignore_sig()) {
      LOG(debug) << "Declining to deliver "
                 << signal_name(si.linux_api.si_signo) << " by user request";
      t->pop_stash_sig(sig);
      t->stashed_signal_processed();
    } else {
      break;
    }
  }

  switch (handle_signal(t, &si.linux_api, sig->deterministic, SIG_UNBLOCKED)) {
    case SIGNAL_PTRACE_STOP:
      // Emulated ptrace-stop. Don't run the task again yet.
      last_task_switchable = ALLOW_SWITCH;
      LOG(debug) << signal_name(si.linux_api.si_signo)
                 << ", emulating ptrace stop";
      break;
    case DEFER_SIGNAL:
      LOG(debug) << signal_name(si.linux_api.si_signo) << " deferred";
      // Leave signal on the stack and continue task execution. We'll try again
      // later.
      return false;
    case SIGNAL_HANDLED:
      LOG(debug) << signal_name(si.linux_api.si_signo) << " handled";
      // Signal is now a pending event on |t|'s event stack

      if (t->ev().type() == EV_SCHED) {
        if (t->maybe_in_spinlock()) {
          LOG(debug) << "Detected possible spinlock, forcing one round-robin";
          scheduler().schedule_one_round_robin(t);
        }
        // Allow switching after a SCHED. We'll flush the SCHED if and only
        // if we really do a switch.
        last_task_switchable = ALLOW_SWITCH;
      }
      break;
  }
  step_state->continue_type = DONT_CONTINUE;
  t->pop_stash_sig(sig);
  if (t->ev().type() != EV_SIGNAL) {
    t->stashed_signal_processed();
  }
  return true;
}

static string find_syscall_buffer_library() {
  string lib_path = exe_directory() + "../lib/rr/";
  string file_name = lib_path + SYSCALLBUF_LIB_FILENAME;
  if (access(file_name.c_str(), F_OK) != 0) {
    // File does not exist. Assume install put it in LD_LIBRARY_PATH.
    lib_path = "";
  }
  return lib_path;
}

/**
 * Returns the name of the first dynamic library that |exe_file| depends on
 * that starts with |prefix|, or an empty string if there isn't one or
 * anything fails.
 */
static string find_needed_library_starting_with(const string& exe_file,
                                                const string& prefix) {
  ScopedFd fd(exe_file.c_str(), O_RDONLY);
  if (!fd.is_open()) {
    return string();
  }
  ElfFileReader reader(fd);
  DynamicSection dynamic = reader.read_dynamic();
  for (auto& entry : dynamic.entries) {
    if (entry.tag == DT_NEEDED && entry.val < dynamic.strtab.size()) {
      const char* name = &dynamic.strtab[entry.val];
      if (!strncmp(name, prefix.c_str(), prefix.size())) {
        return string(name);
      }
    }
  }
  return string();
}

static string lookup_by_path(const string& name) {
  if (name.find('/') != string::npos) {
    return name;
  }
  const char* env = getenv("PATH");
  if (!env) {
    return name;
  }
  char* p = strdup(env);
  char* s = p;
  while (*s) {
    char* next = strchr(s, ':');
    if (next) {
      *next = 0;
    }
    string file = string(s) + "/" + name;
    struct stat st;
    if (!stat(file.c_str(), &st) && S_ISREG(st.st_mode) &&
        !access(file.c_str(), X_OK)) {
      free(p);
      return file;
    }
    if (!next) {
      break;
    }
    s = next + 1;
  }
  free(p);
  return name;
}

/*static*/ RecordSession::shr_ptr RecordSession::create(
    const vector<string>& argv, const vector<string>& extra_env,
<<<<<<< HEAD
    SyscallBuffering syscallbuf, BindCPU bind_cpu, bool strace_output) {
=======
    const DisableCPUIDFeatures& disable_cpuid_features,
    SyscallBuffering syscallbuf, BindCPU bind_cpu) {
>>>>>>> 32a468c4
  // The syscallbuf library interposes some critical
  // external symbols like XShmQueryExtension(), so we
  // preload it whether or not syscallbuf is enabled. Indicate here whether
  // syscallbuf is enabled.
  if (syscallbuf == DISABLE_SYSCALL_BUF) {
    unsetenv(SYSCALLBUF_ENABLED_ENV_VAR);
  } else {
    setenv(SYSCALLBUF_ENABLED_ENV_VAR, "1", 1);

    ScopedFd fd("/proc/sys/kernel/perf_event_paranoid", O_RDONLY);
    if (fd.is_open()) {
      char buf[100];
      ssize_t size = read(fd, buf, sizeof(buf) - 1);
      if (size >= 0) {
        buf[size] = 0;
        int val = atoi(buf);
        if (val > 1) {
          FATAL() << "rr needs /proc/sys/kernel/perf_event_paranoid <= 1, but "
                     "it is "
                  << val << ".\nChange it to 1, or use 'rr record -n' (slow).\n"
                  << "Consider putting 'kernel.perf_event_paranoid = 1' in "
                     "/etc/sysctl.conf";
        }
      }
    }
  }

  vector<string> env = current_env();
  env.insert(env.end(), extra_env.begin(), extra_env.end());

  string full_path = lookup_by_path(argv[0]);

  // LD_PRELOAD the syscall interception lib
  string syscall_buffer_lib_path = find_syscall_buffer_library();
  if (!syscall_buffer_lib_path.empty()) {
    string ld_preload = "LD_PRELOAD=";
    string libasan = find_needed_library_starting_with(full_path, "libasan");
    if (!libasan.empty()) {
      LOG(debug) << "Prepending " << libasan << " to LD_PRELOAD";
      // Put an LD_PRELOAD entry for it before our preload library, because
      // it checks that it's loaded first
      ld_preload += libasan + ":";
    }
    // Our preload lib should come first if possible, because that will
    // speed up the loading of the other libraries. We supply a placeholder
    // which is then mutated to the correct filename in
    // Monkeypatcher::patch_after_exec.
    ld_preload += syscall_buffer_lib_path + SYSCALLBUF_LIB_FILENAME_PADDED;
    auto it = env.begin();
    for (; it != env.end(); ++it) {
      if (it->find("LD_PRELOAD=") != 0) {
        continue;
      }
      // Honor old preloads too.  This may cause
      // problems, but only in those libs, and
      // that's the user's problem.
      ld_preload += ":";
      ld_preload += it->substr(it->find("=") + 1);
      break;
    }
    if (it == env.end()) {
      env.push_back(ld_preload);
    } else {
      *it = ld_preload;
    }
  }

  env.push_back("RUNNING_UNDER_RR=1");
  // Stop Mesa using the GPU
  env.push_back("LIBGL_ALWAYS_SOFTWARE=1");
  // Stop sssd from using shared-memory with its daemon
  env.push_back("SSS_NSS_USE_MEMCACHE=NO");

  // Disable Gecko's "wait for gdb to attach on process crash" behavior, since
  // it is useless when running under rr.
  env.push_back("MOZ_GDB_SLEEP=0");

  // OpenSSL uses RDRAND, but we can disable it. These bitmasks are inverted
  // and ANDed with the results of CPUID. The number below is 2^62, which is the
  // bit for RDRAND support.
  env.push_back("OPENSSL_ia32cap=~4611686018427387904:~0");

  shr_ptr session(
<<<<<<< HEAD
      new RecordSession(full_path, argv, env, syscallbuf, bind_cpu));
  session->strace_output = strace_output;
=======
      new RecordSession(full_path, argv, env, disable_cpuid_features,
                        syscallbuf, bind_cpu));
>>>>>>> 32a468c4
  return session;
}

RecordSession::RecordSession(const std::string& exe_path,
                             const std::vector<std::string>& argv,
                             const std::vector<std::string>& envp,
                             const DisableCPUIDFeatures& disable_cpuid_features,
                             SyscallBuffering syscallbuf, BindCPU bind_cpu)
    : trace_out(argv[0], choose_cpu(bind_cpu), has_cpuid_faulting_,
                disable_cpuid_features),
      scheduler_(*this),
      disable_cpuid_features_(disable_cpuid_features),
      ignore_sig(0),
      continue_through_sig(0),
      last_task_switchable(PREVENT_SWITCH),
      syscall_buffer_size_(1024 * 1024),
      use_syscall_buffer_(syscallbuf == ENABLE_SYSCALL_BUF),
      use_file_cloning_(true),
      use_read_cloning_(true),
      enable_chaos_(false),
      wait_for_all_(false) {
  if (!has_cpuid_faulting() &&
      disable_cpuid_features.any_features_disabled()) {
    FATAL() << "CPUID faulting required to disable CPUID features";
  }

  ScopedFd error_fd = create_spawn_task_error_pipe();
  RecordTask* t = static_cast<RecordTask*>(
      Task::spawn(*this, error_fd, &tracee_socket_fd(), 
                  &tracee_socket_fd_number, trace_out,
                  exe_path, argv, envp));

  initial_thread_group = t->thread_group();
  on_create(t);
}

bool RecordSession::can_end() {
  if (wait_for_all_) {
    return task_map.empty();
  }
  return initial_thread_group->task_set().empty();
}

RecordSession::RecordResult RecordSession::record_step() {
  RecordResult result;

  if (can_end()) {
    result.status = STEP_EXITED;
    result.exit_status = initial_thread_group->exit_status;
    return result;
  }

  result.status = STEP_CONTINUE;

  RecordTask* prev_task = scheduler().current();
  auto rescheduled = scheduler().reschedule(last_task_switchable);
  if (rescheduled.interrupted_by_signal) {
    // The scheduler was waiting for some task to become active, but was
    // interrupted by a signal. Yield to our caller now to give the caller
    // a chance to do something triggered by the signal
    // (e.g. terminate the recording).
    return result;
  }
  RecordTask* t = scheduler().current();
  if (prev_task && prev_task->ev().type() == EV_SCHED) {
    if (prev_task != t) {
      // We did do a context switch, so record the SCHED event. Otherwise
      // we'll just discard it.
      prev_task->record_current_event();
    }
    prev_task->pop_event(EV_SCHED);
  }
  if (rescheduled.started_new_timeslice) {
    t->registers_at_start_of_last_timeslice = t->regs();
    t->time_at_start_of_last_timeslice = trace_writer().time();
  }

  // Have to disable context-switching until we know it's safe
  // to allow switching the context.
  last_task_switchable = PREVENT_SWITCH;

  LOG(debug) << "trace time " << t->trace_time() << ": Active task is "
             << t->tid << ". Events:";
  if (IS_LOGGING(debug)) {
    t->log_pending_events();
  }
  if (handle_ptrace_exit_event(t)) {
    // t is dead and has been deleted.
    return result;
  }

  if (t->unstable) {
    // Do not record non-ptrace-exit events for tasks in
    // an unstable exit. We can't replay them. This happens in the
    // signal_deferred test; the signal gets re-reported to us.
    LOG(debug) << "Task in unstable exit; "
                  "refusing to record non-ptrace events";
    // Resume the task so hopefully we'll get to its exit.
    last_task_switchable = ALLOW_SWITCH;
    return result;
  }

  StepState step_state(CONTINUE);

  bool did_enter_syscall;
  if (rescheduled.by_waitpid &&
      handle_ptrace_event(&t, &step_state, &result, &did_enter_syscall)) {
    if (result.status != STEP_CONTINUE ||
        step_state.continue_type == DONT_CONTINUE) {
      return result;
    }

    if (did_enter_syscall && t->ev().type() == EV_SYSCALL) {
      syscall_state_changed(t, &step_state);
    }
  } else if (rescheduled.by_waitpid && handle_signal_event(t, &step_state)) {
  } else {
    runnable_state_changed(t, &step_state, &result, rescheduled.by_waitpid);

    if (result.status != STEP_CONTINUE ||
        step_state.continue_type == DONT_CONTINUE) {
      return result;
    }

    switch (t->ev().type()) {
      case EV_DESCHED:
        desched_state_changed(t);
        break;
      case EV_SYSCALL:
        syscall_state_changed(t, &step_state);
        break;
      case EV_SIGNAL:
      case EV_SIGNAL_DELIVERY:
        signal_state_changed(t, &step_state);
        break;
      default:
        break;
    }
  }

  t->verify_signal_states();

  // We try to inject a signal if there's one pending; otherwise we continue
  // task execution.
  if (!prepare_to_inject_signal(t, &step_state) &&
      step_state.continue_type != DONT_CONTINUE) {
    // Ensure that we aren't allowing switches away from a running task.
    // Only tasks blocked in a syscall can be switched away from, otherwise
    // we have races.
    ASSERT(t,
           last_task_switchable == PREVENT_SWITCH || t->unstable ||
               t->may_be_blocked());

    debug_exec_state("EXEC_START", t);

    task_continue(step_state);
  }

  return result;
}

void RecordSession::terminate_recording() {
  RecordTask* t = scheduler().current();
  if (t) {
    t->maybe_flush_syscallbuf();
  }

  LOG(info) << "Processing termination request ...";

  // This will write unstable exit events for all tasks.
  kill_all_tasks();
  t = nullptr; // t is now deallocated

  trace_out.close();
}

Task* RecordSession::new_task(pid_t tid, pid_t, uint32_t serial,
                              SupportedArch a) {
  return new RecordTask(*this, tid, serial, a);
}

void RecordSession::on_create(Task* t) {
  Session::on_create(t);
  scheduler().on_create(static_cast<RecordTask*>(t));
}

void RecordSession::on_destroy(Task* t) {
  scheduler().on_destroy(static_cast<RecordTask*>(t));
  Session::on_destroy(t);
}

RecordTask* RecordSession::find_task(pid_t rec_tid) const {
  return static_cast<RecordTask*>(Session::find_task(rec_tid));
}

RecordTask* RecordSession::find_task(const TaskUid& tuid) const {
  return static_cast<RecordTask*>(Session::find_task(tuid));
}

<<<<<<< HEAD
} // namespace rr

extern "C" {
int umoven(struct tcb *, kernel_ulong_t addr, unsigned int len, void *laddr) {
  rr::remote_ptr<void> r_addr = rr::remote_ptr<void>(addr);
  char buffer[len];
  current_record_task->read_bytes_helper(r_addr, len, buffer);
  memcpy(laddr, buffer, len);
  return 0;
}

int umovestr(struct tcb *, kernel_ulong_t addr, unsigned int len, char *laddr) {
  rr::remote_ptr<void> r_addr;
  char* orig_addr = laddr;
  while(len) {
    r_addr = rr::remote_ptr<void>(addr);
    current_record_task->read_bytes_helper(r_addr, 1, laddr);
    if(memchr(laddr, '\0', 1)) {
      return laddr - orig_addr;
    }
    len -= 1;
    laddr+= 1;
    addr+= 1;
  }
  return len;
}
}
=======
static const uint32_t CPUID_RDRAND_FLAG = 1 << 30;
static const uint32_t CPUID_RTM_FLAG = 1 << 11;
static const uint32_t CPUID_RDSEED_FLAG = 1 << 18;
static const uint32_t CPUID_XSAVEOPT_FLAG = 1 << 0;

void DisableCPUIDFeatures::amend_cpuid_data(uint32_t eax_in, uint32_t ecx_in,
                                            CPUIDData* cpuid_data) const {
  switch (eax_in) {
    case CPUID_GETFEATURES:
      cpuid_data->ecx &= ~(CPUID_RDRAND_FLAG | features_ecx);
      cpuid_data->edx &= ~features_edx;
      break;
    case CPUID_GETEXTENDEDFEATURES:
      if (ecx_in == 0) {
        cpuid_data->ebx &= ~(CPUID_RDSEED_FLAG | CPUID_RTM_FLAG
            | extended_features_ebx);
        cpuid_data->ecx &= ~extended_features_ecx;
        cpuid_data->edx &= ~extended_features_edx;
      }
      break;
    case CPUID_GETXSAVE:
      if (ecx_in == 1) {
        // Always disable XSAVEOPT because it's nondeterministic,
        // possibly depending on context switching behavior. Intel
        // recommends not using it from user space.
        cpuid_data->eax &= ~(CPUID_XSAVEOPT_FLAG | xsave_features_eax);
      }
      break;
    default:
      break;
  }
}

} // namespace rr
>>>>>>> 32a468c4
<|MERGE_RESOLUTION|>--- conflicted
+++ resolved
@@ -1833,12 +1833,8 @@
 
 /*static*/ RecordSession::shr_ptr RecordSession::create(
     const vector<string>& argv, const vector<string>& extra_env,
-<<<<<<< HEAD
+    const DisableCPUIDFeatures& disable_cpuid_features,
     SyscallBuffering syscallbuf, BindCPU bind_cpu, bool strace_output) {
-=======
-    const DisableCPUIDFeatures& disable_cpuid_features,
-    SyscallBuffering syscallbuf, BindCPU bind_cpu) {
->>>>>>> 32a468c4
   // The syscallbuf library interposes some critical
   // external symbols like XShmQueryExtension(), so we
   // preload it whether or not syscallbuf is enabled. Indicate here whether
@@ -1922,13 +1918,9 @@
   env.push_back("OPENSSL_ia32cap=~4611686018427387904:~0");
 
   shr_ptr session(
-<<<<<<< HEAD
-      new RecordSession(full_path, argv, env, syscallbuf, bind_cpu));
-  session->strace_output = strace_output;
-=======
       new RecordSession(full_path, argv, env, disable_cpuid_features,
                         syscallbuf, bind_cpu));
->>>>>>> 32a468c4
+  session->strace_output = strace_output;
   return session;
 }
 
@@ -2128,35 +2120,6 @@
   return static_cast<RecordTask*>(Session::find_task(tuid));
 }
 
-<<<<<<< HEAD
-} // namespace rr
-
-extern "C" {
-int umoven(struct tcb *, kernel_ulong_t addr, unsigned int len, void *laddr) {
-  rr::remote_ptr<void> r_addr = rr::remote_ptr<void>(addr);
-  char buffer[len];
-  current_record_task->read_bytes_helper(r_addr, len, buffer);
-  memcpy(laddr, buffer, len);
-  return 0;
-}
-
-int umovestr(struct tcb *, kernel_ulong_t addr, unsigned int len, char *laddr) {
-  rr::remote_ptr<void> r_addr;
-  char* orig_addr = laddr;
-  while(len) {
-    r_addr = rr::remote_ptr<void>(addr);
-    current_record_task->read_bytes_helper(r_addr, 1, laddr);
-    if(memchr(laddr, '\0', 1)) {
-      return laddr - orig_addr;
-    }
-    len -= 1;
-    laddr+= 1;
-    addr+= 1;
-  }
-  return len;
-}
-}
-=======
 static const uint32_t CPUID_RDRAND_FLAG = 1 << 30;
 static const uint32_t CPUID_RTM_FLAG = 1 << 11;
 static const uint32_t CPUID_RDSEED_FLAG = 1 << 18;
@@ -2191,4 +2154,29 @@
 }
 
 } // namespace rr
->>>>>>> 32a468c4
+
+extern "C" {
+int umoven(struct tcb *, kernel_ulong_t addr, unsigned int len, void *laddr) {
+  rr::remote_ptr<void> r_addr = rr::remote_ptr<void>(addr);
+  char buffer[len];
+  current_record_task->read_bytes_helper(r_addr, len, buffer);
+  memcpy(laddr, buffer, len);
+  return 0;
+}
+
+int umovestr(struct tcb *, kernel_ulong_t addr, unsigned int len, char *laddr) {
+  rr::remote_ptr<void> r_addr;
+  char* orig_addr = laddr;
+  while(len) {
+    r_addr = rr::remote_ptr<void>(addr);
+    current_record_task->read_bytes_helper(r_addr, 1, laddr);
+    if(memchr(laddr, '\0', 1)) {
+      return laddr - orig_addr;
+    }
+    len -= 1;
+    laddr+= 1;
+    addr+= 1;
+  }
+  return len;
+}
+}