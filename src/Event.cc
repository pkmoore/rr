--- conflicted
+++ resolved
@@ -280,12 +280,8 @@
       CASE(INTERRUPTED_SYSCALL_NOT_RESTARTED);
       CASE(NOOP);
       CASE(SCHED);
-<<<<<<< HEAD
       CASE(SECCOMP_TRAP);
-      CASE(SEGV_RDTSC);
-=======
       CASE(SEGV_DISABLED_INSN);
->>>>>>> e1033d07
       CASE(SYSCALLBUF_FLUSH);
       CASE(SYSCALLBUF_ABORT_COMMIT);
       CASE(SYSCALLBUF_RESET);
