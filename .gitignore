# Directories
32/
obj/
dist/
.idea/
share/
Testing/
.settings/
CMakeFiles/
_CPack_Packages/
third-party/strace/libs/
third-party/strace/shared.1.0.1

# Misc and backup files
*~
.cproject
CMakeCache.txt
cmake_install.cmake
CPackConfig.cmake
CPackSourceConfig.cmake
CTestTestfile.cmake
Debug
install_manifest.txt
Makefile
Profile
.project
<<<<<<< HEAD
vgcore*
=======
.vscode/
>>>>>>> 32a468c4
*.log
*.orig
*.rej
*.pyc
*.record
*.replay
.*.swn
.*.swo
.*.swp
tags
TAGS
*cscope.*
test32
test32.c

# Binaries
cepl
t/*
!t/*.c
!t/*.h
*.out

# Profiling
*.gcda
*.gcno

# Object files
*.o
*.ko
*.obj
*.elf

# Precompiled Headers
*.gch
*.pch
*.d

# Libraries
*.lib
*.a
*.la
*.lo
*.old

# Shared objects (inc. Windows DLLs)
*.dll
*.so
*.so.*
*.dylib

# Executables
*.exe
*.out
*.app
*.i*86
*.x86_64
*.hex

# Debug files
*.su
*.dSYM/
*.tar.gz
debug.mk
asan.mk

# vi:ft=cfg:<|MERGE_RESOLUTION|>--- conflicted
+++ resolved
@@ -24,11 +24,8 @@
 Makefile
 Profile
 .project
-<<<<<<< HEAD
 vgcore*
-=======
 .vscode/
->>>>>>> 32a468c4
 *.log
 *.orig
 *.rej
